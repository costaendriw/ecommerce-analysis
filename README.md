# 📊 Análise de Vendas E-commerce - Projeto Data Science

## 🎯 Objetivo do Projeto
Este projeto demonstra uma análise completa de dados de vendas de um e-commerce, utilizando Python para extrair insights estratégicos que podem orientar decisões de negócio. O foco está na limpeza, exploração e visualização de dados para gerar recomendações acionáveis, com um **dashboard interativo web** para análise em tempo real.

## 🚀 Tecnologias Utilizadas

### Core Libraries
- **Python 3.8+**
- **Pandas**: Manipulação e análise de dados
- **NumPy**: Computação numérica e álgebra linear
- **Matplotlib**: Visualizações estáticas
- **Seaborn**: Visualizações estatísticas avançadas
- **Plotly**: Gráficos interativos
- **Streamlit**: Dashboard web interativo

### Ambiente de Desenvolvimento
- **Jupyter Notebook**: Desenvolvimento interativo
- **Git**: Controle de versão

## 📁 Estrutura do Projeto

```
ecommerce-analysis/
│
├── data/
│   ├── raw/                    # Dados brutos (Excel/CSV)
│   ├── processed/              # Dados limpos e processados
│   └── sample/                 # Dados de exemplo
│
├── notebooks/
│   └── analise_vendas_interativa.md  # Template para análise
│
├── data_processing.py          # Processamento e limpeza de dados
├── visualization.py            # Visualizações com Matplotlib/Seaborn
├── business_analysis.py        # Análises estratégicas e insights
├── main.py                     # Executor principal do projeto
├── dashboard_app.py            # 🎯 Dashboard interativo Streamlit
├── setup.py                    # Configuração do ambiente
│
├── reports/
│   ├── figures/                # Gráficos gerados
│   ├── insights/               # Relatórios de insights
│   └── RELATORIO_EXECUTIVO_VENDAS.md
│
├── requirements.txt            # Dependências do projeto
└── README.md                   # Este arquivo
```

## 📊 Dataset

### Estrutura dos Dados
O dataset contém informações de vendas com as seguintes colunas:

| Coluna | Tipo | Descrição |
|--------|------|-----------|
| `pedido_id` | string | Identificador único do pedido |
| `data_pedido` | datetime | Data de realização do pedido |
| `cliente_id` | int | Identificador do cliente |
| `produto` | string | Nome do produto |
| `categoria` | string | Categoria do produto |
| `quantidade` | int | Quantidade vendida |
| `preco_unitario` | float | Preço unitário do produto |
| `valor_total` | float | Valor total do pedido |
| `estado` | string | Estado do cliente |
| `canal_venda` | string | Canal de venda utilizado |

### Fonte dos Dados
- **Dados Simulados**: Para demonstração do projeto
- **Dados Reais**: Substitua pela importação de planilhas Excel/CSV reais

## 🔍 Análises Realizadas

### 1. Análise Exploratória (EDA)
- Estatísticas descritivas
- Identificação de valores nulos
- Detecção e tratamento de outliers
- Distribuição das variáveis numéricas

### 2. Métricas de Negócio
- 💰 **Receita Total**: Faturamento geral da empresa
- 🎫 **Ticket Médio**: Valor médio por pedido
- 📦 **Volume de Pedidos**: Quantidade total de transações
- 🏆 **Top Produtos**: Ranking por vendas e receita
- 📊 **Análise por Categoria**: Performance de cada segmento

### 3. Análise Temporal
- 📅 **Sazonalidade**: Identificação de padrões sazonais
- 📈 **Tendências**: Evolução das vendas ao longo do tempo
- 🔥 **Heatmap**: Vendas por dia da semana e mês

### 4. Análise Geográfica
- 🗺️ **Vendas por Estado**: Distribuição geográfica da receita
- 🎯 **Concentração Regional**: Identificação de mercados principais

### 5. Análise de Canais
- 📱 **Performance por Canal**: Online, Marketplace, Mobile
- 💹 **Comparativo de Eficiência**: Ticket médio por canal

### 6. Segmentação de Clientes (RFV)
- 👥 **Análise RFV**: Recência, Frequência, Valor
- 🎖️ **Segmentação**: Champions, Loyal Customers, At Risk, etc.
- 💎 **Top Clientes**: Identificação dos principais compradores

## 📈 Principais Insights

### Insights de Produto
- 🏆 Identificação dos produtos com maior potencial de receita
- 📊 Categorias com melhor performance financeira
- 🎯 Oportunidades de cross-selling e up-selling

### Insights de Marketing
- 📱 Canais de venda mais eficazes
- 🗺️ Regiões com maior potencial de expansão
- 📅 Períodos sazonais para campanhas

### Insights de Operação
- 📦 Padrões de demanda para gestão de estoque
- 🚚 Otimização logística por região
- 💰 Estratégias de precificação

## 🚀 Como Executar o Projeto

### Opção 1: Dashboard Interativo (Recomendado) 🌟

#### 1. Clone o Repositório
```bash
git clone https://github.com/costaendriw/ecommerce-analysis.git
cd ecommerce-analysis
```

#### 2. Instale as Dependências
```bash
pip install -r requirements.txt
```

#### 3. Execute o Dashboard
```bash
streamlit run dashboard_app.py
```

#### 4. Acesse no Navegador
O dashboard abrirá automaticamente em: `http://localhost:8501`

### Funcionalidades do Dashboard:
- ✅ Upload de arquivos CSV/Excel pela interface
- ✅ Geração de dados simulados para teste
- ✅ Filtros interativos (categoria, canal, período)
- ✅ 6 abas de análise detalhada
- ✅ Gráficos interativos com Plotly
- ✅ Exportação de dados (CSV, Excel, Relatório)
- ✅ Insights estratégicos automáticos

### Opção 2: Análise Completa via Script

```bash
python main.py
```

Isso executará a análise completa e gerará:
- Dados processados em `data/processed/`
- Gráficos em `reports/figures/`
- Relatórios em `reports/insights/`
- Dashboard executivo em `reports/figures/executive_dashboard.png`

### Opção 3: Análise Interativa com Jupyter

```bash
jupyter notebook notebooks/analise_vendas_interativa.md
```

## 📋 Requirements

```txt
# Core Data Science Libraries
pandas>=1.5.0
numpy>=1.21.0

# Visualization Libraries
matplotlib>=3.5.0
seaborn>=0.11.0
plotly>=5.0.0

# Jupyter Environment
jupyter>=1.0.0
notebook>=6.0.0
ipywidgets>=7.6.0

# Excel/CSV Processing
openpyxl>=3.0.0
xlrd>=2.0.0

# Statistical Analysis
scipy>=1.7.0
statsmodels>=0.13.0
scikit-learn>=1.0.0

# Utility Libraries
python-dateutil>=2.8.0
pytz>=2021.3

# Interactive Dashboard
streamlit>=1.28.0
```

## 📊 Visualizações Disponíveis

### Dashboard Executivo
- KPIs principais em tempo real
- Evolução temporal da receita
- Top produtos e categorias
- Análise geográfica
- Performance por canal
- Análise sazonal

### Gráficos Estáticos (Matplotlib/Seaborn)
- Evolução da receita (diária/semanal/mensal/trimestral)
- Top produtos por diferentes métricas
- Análise completa por categoria
- Análise geográfica detalhada
- Análise de canais de venda
- Padrões sazonais e heatmaps
- Segmentação RFV de clientes

### Gráficos Interativos (Plotly)
- Todos os gráficos com zoom, hover e filtros
- Exportação em PNG de alta qualidade
- Visualizações responsivas

## 🔄 Fluxo de Análise

```
1. Carregamento de Dados
   ↓
2. Limpeza e Validação
   ↓
3. Análise Exploratória
   ↓
4. Geração de Métricas
   ↓
5. Análise de Negócio
   ↓
6. Visualizações
   ↓
7. Insights e Recomendações
   ↓
8. Relatórios Executivos
```

## 🎯 Roadmap Futuro

### Análises Avançadas
- [ ] **Machine Learning**: Previsão de vendas com ARIMA/Prophet
- [ ] **Análise de Coorte**: Comportamento de clientes ao longo do tempo
- [ ] **Market Basket Analysis**: Produtos frequentemente comprados juntos
- [ ] **Modelagem Preditiva**: Previsão de churn de clientes
- [ ] **Clustering**: Segmentação automática de clientes com K-means

### Melhorias Técnicas
- [x] **Dashboard Interativo**: Streamlit implementado
- [ ] **Automatização**: Scripts para atualização automática de dados
- [ ] **API REST**: Endpoint para consultas em tempo real
- [ ] **Deploy**: Hospedagem em Streamlit Cloud/Heroku
- [ ] **Testes**: Implementação de testes unitários
- [ ] **CI/CD**: Pipeline de integração contínua

### Novas Features
- [ ] **Alertas**: Notificações para anomalias nas vendas
- [ ] **Relatórios Agendados**: Envio automático por email
- [ ] **Integração**: Conexão com APIs de e-commerce
- [ ] **Mobile**: Versão otimizada para dispositivos móveis

## 👨‍💻 Sobre o Autor

**Endriw Costa**
- 📧 Email: endriwcosta3@gmail.com
- 💼 LinkedIn: [linkedin.com/in/endriwcosta](https://www.linkedin.com/in/endriwcosta)
- 🌐 Portfolio: [github.com/costaendriw](https://github.com/costaendriw)

Cientista de Dados com foco em análise exploratória, visualização de dados e geração de insights de negócio.


## 🤝 Contribuições

Contribuições são sempre bem-vindas! Para contribuir:

1. Fork o projeto
2. Crie uma branch para sua feature (`git checkout -b feature/AmazingFeature`)
3. Commit suas mudanças (`git commit -m 'Add some AmazingFeature'`)
4. Push para a branch (`git push origin feature/AmazingFeature`)
5. Abra um Pull Request

<<<<<<< HEAD
## 📝 Changelog

### v2.0.0 (Atual)
- ✅ Dashboard interativo com Streamlit
- ✅ Gráficos interativos com Plotly
- ✅ Exportação de dados e relatórios
- ✅ Filtros dinâmicos
- ✅ Análise RFV de clientes

### v1.0.0
- ✅ Análise exploratória completa
- ✅ Visualizações estáticas
- ✅ Relatórios em PDF/Markdown
- ✅ Sistema modular de análise

## 📊 Resultados Esperados
=======
## 📊 Resultados do Projeto
>>>>>>> 177d02ed

Este projeto demonstra:
- ✅ **Competência Técnica**: Domínio de Python, Pandas, visualização e web apps
- ✅ **Pensamento Analítico**: Capacidade de extrair insights de dados
- ✅ **Visão de Negócio**: Conexão entre dados e decisões estratégicas
- ✅ **Comunicação**: Apresentação clara de resultados complexos
- ✅ **Engenharia**: Código limpo, modular e bem documentado

## 🎓 Aprendizados

- Limpeza e tratamento de dados reais
- Análise exploratória sistemática
- Criação de dashboards interativos
- Storytelling com dados
- Automação de processos de análise
- Deploy de aplicações web

## 📚 Recursos Adicionais

- [Documentação Pandas](https://pandas.pydata.org/docs/)
- [Documentação Streamlit](https://docs.streamlit.io/)
- [Documentação Plotly](https://plotly.com/python/)
- [Guia de Visualização de Dados](https://www.storytellingwithdata.com/)

---

⭐ **Se este projeto foi útil para você, não esqueça de dar uma estrela!**

📧 **Dúvidas ou sugestões?** Entre em contato: endriwcosta3@gmail.com<|MERGE_RESOLUTION|>--- conflicted
+++ resolved
@@ -290,7 +290,6 @@
 4. Push para a branch (`git push origin feature/AmazingFeature`)
 5. Abra um Pull Request
 
-<<<<<<< HEAD
 ## 📝 Changelog
 
 ### v2.0.0 (Atual)
@@ -306,10 +305,7 @@
 - ✅ Relatórios em PDF/Markdown
 - ✅ Sistema modular de análise
 
-## 📊 Resultados Esperados
-=======
 ## 📊 Resultados do Projeto
->>>>>>> 177d02ed
 
 Este projeto demonstra:
 - ✅ **Competência Técnica**: Domínio de Python, Pandas, visualização e web apps
@@ -336,6 +332,4 @@
 
 ---
 
-⭐ **Se este projeto foi útil para você, não esqueça de dar uma estrela!**
-
-📧 **Dúvidas ou sugestões?** Entre em contato: endriwcosta3@gmail.com+⭐ **Se este projeto foi útil para você, não esqueça de dar uma estrela!**@